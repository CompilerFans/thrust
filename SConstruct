"""Exports a SCons construction environment 'env' with configuration common to all build projects"""
EnsureSConsVersion(1,2)

import os
import platform
import glob
import itertools
import subprocess


def RecursiveGlob(env, pattern, directory = Dir('.'), exclude = '\B'):
  """Recursively globs a directory and its children, returning a list of sources.
  Allows exclusion of directories given a regular expression.
  """
  directory = Dir(directory)

  result = directory.glob(pattern)

  for n in directory.glob('*'):
    # only recurse into directories which aren't in the blacklist
    import re
    if isinstance(n,type(directory)) and not re.match(exclude, directory.rel_path(n)):
      result.extend(RecursiveGlob(env, pattern, n, exclude))
  return result


# map features to the list of compiler switches implementing them
gnu_compiler_flags = {
  'warn_all'           : ['-Wall'],
  'warnings_as_errors' : ['-Werror'],
  'release'            : ['-O2'],
  'debug'              : ['-g'],
  'exception_handling' : [],
  'cpp'                : [],
  'omp'                : ['-fopenmp'],
  'tbb'                : [],
  'cuda'               : [],
  'workarounds'        : [],
<<<<<<< HEAD
  'c++03'              : ['-std=c++03'],
=======
  'c++03'              : [],
>>>>>>> a97c1d4f
  'c++11'              : ['-std=c++11']
}

clang_compiler_flags = {
  'warn_all'           : ['-Wall'],
  'warnings_as_errors' : ['-Werror'],
  'release'            : ['-O2'],
  'debug'              : ['-g'],
  'exception_handling' : [],
  'cpp'                : [],
  'omp'                : ['-fopenmp'],
  'tbb'                : [],
  'cuda'               : [],
  'workarounds'        : [],
<<<<<<< HEAD
  'c++03'              : ['-std=c++03'],
=======
  'c++03'              : [],
>>>>>>> a97c1d4f
  'c++11'              : ['-std=c++11']
}

msvc_compiler_flags = {
  'warn_all'           : ['/Wall'],
  'warnings_as_errors' : ['/WX'],
  'release'            : ['/Ox'],
  'debug'              : ['/Zi', '-D_DEBUG', '/MTd'],
  'exception_handling' : ['/EHsc'],
  'cpp'                : [],
  'omp'                : ['/openmp'],
  'tbb'                : [],
  'cuda'               : [],

  # avoid min/max problems due to windows.h
  # suppress warnings due to "decorated name length exceeded"
  'workarounds'        : ['/DNOMINMAX', '/wd4503'],
  'c++03'              : [],
  'c++11'              : []
}

compiler_to_flags = {
  'g++' : gnu_compiler_flags,
  'cl'  : msvc_compiler_flags,
  'clang++'  : clang_compiler_flags
}

gnu_linker_flags = {
  'debug'       : [],
  'release'     : [],
  'workarounds' : []
}

nv_linker_flags = gnu_linker_flags

clang_linker_flags = {
  'debug'       : [],
  'release'     : [],
  'workarounds' : ['-stdlib=libstdc++']
}

msvc_linker_flags = {
  'debug'       : ['/debug'],
  'release'     : [],
  'workarounds' : ['/nologo']
}

linker_to_flags = {
  'gcc'  : gnu_linker_flags,
  'link' : msvc_linker_flags,
  'nvcc' : nv_linker_flags,
  'clang++'  : clang_linker_flags
}


def cuda_installation():
  """Returns the details of CUDA's installation
  returns (bin_path,lib_path,inc_path,library_name)
  """

  # determine defaults
  if os.name == 'nt':
    bin_path = 'C:/CUDA/bin'
    lib_path = 'C:/CUDA/lib'
    inc_path = 'C:/CUDA/include'
  elif os.name == 'posix':
    bin_path = '/usr/local/cuda/bin'
    lib_path = '/usr/local/cuda/lib'
    inc_path = '/usr/local/cuda/include'
  else:
    raise ValueError, 'Error: unknown OS.  Where is nvcc installed?'

  if master_env['PLATFORM'] != 'darwin' and platform.machine()[-2:] == '64':
    lib_path += '64'

  # override with environement variables
  if 'CUDA_BIN_PATH' in os.environ:
    bin_path = os.path.abspath(os.environ['CUDA_BIN_PATH'])
  if 'CUDA_LIB_PATH' in os.environ:
    lib_path = os.path.abspath(os.environ['CUDA_LIB_PATH'])
  if 'CUDA_INC_PATH' in os.environ:
    inc_path = os.path.abspath(os.environ['CUDA_INC_PATH'])

  return (bin_path,lib_path,inc_path,'cudart')


def omp_installation(CXX):
  """Returns the details of OpenMP's installation
  returns (bin_path,lib_path,inc_path,library_name)
  """

  bin_path = ''
  lib_path = ''
  inc_path = ''

  # the name of the library is compiler-dependent
  library_name = ''
  if CXX == 'g++':
    library_name = 'gomp'
  elif CXX == 'cl':
    library_name = 'VCOMP'
  elif CXX == 'clang++':
    raise NotImplementedError, "OpenMP not supported together with clang"
  else:
    raise ValueError, "Unknown compiler. What is the name of the OpenMP library?"

  return (bin_path,lib_path,inc_path,library_name)


def tbb_installation(env):
  """Returns the details of TBB's installation
  returns (bin_path,lib_path,inc_path,library_name)
  """

  # determine defaults
  if os.name == 'nt':
    try:
      # we assume that TBBROOT exists in the environment
      root = env['ENV']['TBBROOT']

      # choose bitness
      bitness = 'ia32'
      if platform.machine()[-2:] == '64':
        bitness = 'intel64'

      # choose msvc version
      msvc_version = 'vc' + str(int(float(env['MSVC_VERSION'])))
      
      # assemble paths
      bin_path = os.path.join(root, 'bin', bitness, msvc_version)
      lib_path = os.path.join(root, 'lib', bitness, msvc_version)
      inc_path = os.path.join(root, 'include')
        
    except:
      raise ValueError, 'Where is TBB installed?'
  else:
    bin_path = ''
    lib_path = ''
    inc_path = ''

  return (bin_path,lib_path,inc_path,'tbb')


def inc_paths(env, host_backend, device_backend):
  """Returns a list of include paths needed by the compiler"""
  result = []
  thrust_inc_path = Dir('.')

  # note that the thrust path comes before the cuda path, which
  # may itself contain a different version of thrust
  result.append(thrust_inc_path)
  
  if host_backend == 'cuda' or device_backend == 'cuda':
    cuda_inc_path = cuda_installation()[2]
    result.append(cuda_inc_path)

  if host_backend == 'tbb' or device_backend == 'tbb':
    tbb_inc_path  = tbb_installation(env)[2]
    result.append(tbb_inc_path)

  return result
  

def lib_paths(env, host_backend, device_backend):
  """Returns a list of lib paths needed by the linker"""
  result = []

  if host_backend == 'cuda' or device_backend == 'cuda':
    cuda_lib_path = cuda_installation()[1]
    result.append(cuda_lib_path)

  if host_backend == 'tbb' or device_backend == 'tbb':
    tbb_lib_path  = tbb_installation(env)[1]
    result.append(tbb_lib_path)

  return result


def libs(env, CCX, host_backend, device_backend):
  """Returns a list of libraries to link against"""
  result = []

  # when compiling with g++, link against the standard library
  # we don't have to do this with cl
  if CCX == 'g++':
    result.append('stdc++')
    result.append('m')

  # link against backend-specific runtimes
  if host_backend == 'cuda' or device_backend == 'cuda':
    result.append(cuda_installation()[3])

    # XXX clean this up
    if env['cdp']:
      result.append('cudadevrt')

  if host_backend == 'omp' or device_backend == 'omp':
    result.append(omp_installation(CCX)[3])

  if host_backend == 'tbb' or device_backend == 'tbb':
    result.append(tbb_installation(env)[3])

  return result


def linker_flags(LINK, mode, platform, device_backend, arch):
  """Returns a list of command line flags needed by the linker"""
  result = []

  flags = linker_to_flags[LINK]

  # debug/release
  result.extend(flags[mode])

  # unconditional workarounds
  result.extend(flags['workarounds'])

  return result

  
def macros(mode, host_backend, device_backend):
  """Returns a list of preprocessor macros needed by the compiler"""
  result = []

  # backend defines
  result.append('-DTHRUST_HOST_SYSTEM=THRUST_HOST_SYSTEM_' + host_backend.upper())
  result.append('-DTHRUST_DEVICE_SYSTEM=THRUST_DEVICE_SYSTEM_' + device_backend.upper())

  if mode == 'debug':
    # turn on thrust debug mode
    result.append('-DTHRUST_DEBUG')

  return result


def cc_compiler_flags(CXX, mode, platform, host_backend, device_backend, warn_all, warnings_as_errors, cpp_standard):
  """Returns a list of command line flags needed by the c or c++ compiler"""
  # start with all platform-independent preprocessor macros
  result = macros(mode, host_backend, device_backend)

  flags = compiler_to_flags[CXX]

  # continue with unconditional flags

  # exception handling
  result.extend(flags['exception_handling'])

  # finish with conditional flags

  # debug/release
  result.extend(flags[mode])

  # enable host_backend code generation
  result.extend(flags[host_backend])

  # enable device_backend code generation
  result.extend(flags[device_backend])

  # Wall
  if warn_all:
    result.extend(flags['warn_all'])

  # Werror 
  if warnings_as_errors:
    result.extend(flags['warnings_as_errors'])

  # workarounds
  result.extend(flags['workarounds'])

<<<<<<< HEAD
  # c++ standard
=======
  # select C++ standard
>>>>>>> a97c1d4f
  result.extend(flags[cpp_standard])

  return result


def nv_compiler_flags(mode, device_backend, arch, cdp, cpp_standard):
  """Returns a list of command line flags specific to nvcc"""
  result = []
  for machine_arch in arch:
    # transform arch_XX to compute_XX
    virtual_arch = machine_arch.replace('sm','compute')
    # the weird -gencode flag is formatted like this:
    # -gencode=arch=compute_10,code=\"sm_20,compute_20\"
    result.append('-gencode=arch={0},\\"code={1},{2}\\"'.format(virtual_arch, machine_arch, virtual_arch))

  if mode == 'debug':
    # turn on debug mode
    # XXX make this work when we've debugged nvcc -G
    #result.append('-G')
    pass
  if device_backend != 'cuda':
    result.append("--x=c++")
  if cdp != False:
    result.append("-rdc=true")

  if device_backend == 'cuda' and master_env['PLATFORM'] == 'darwin':
    (release, versioninfo, machine) = platform.mac_ver()
    if(release[0:5] == '10.8.'):
      result.append('-ccbin')
      result.append(master_env.subst('$CXX'))

  # select C++ standard
  if cpp_standard == 'c++11':
    result.append("-std=c++11")
  
  return result


def command_line_variables():
  # allow the user discretion to select the MSVC version
  vars = Variables()
  if os.name == 'nt':
    vars.Add(EnumVariable('MSVC_VERSION', 'MS Visual C++ version', None, allowed_values=('8.0', '9.0', '10.0', '11.0', '12.0', '13.0')))
  
  # add a variable to handle the host backend
  vars.Add(ListVariable('host_backend', 'The host backend to target', 'cpp',
                        ['cpp', 'omp', 'tbb']))
  
  # add a variable to handle the device backend
  vars.Add(ListVariable('device_backend', 'The parallel device backend to target', 'cuda',
                        ['cuda', 'omp', 'tbb', 'cpp']))
  
  # add a variable to handle release/debug mode
  vars.Add(EnumVariable('mode', 'Release versus debug mode', 'release',
                        allowed_values = ('release', 'debug')))
  
  # allow the option to send sm_1x to nvcc even though nvcc may not support it
  vars.Add(ListVariable('arch', 'Compute capability code generation', 'sm_20',
                        ['sm_10', 'sm_11', 'sm_12', 'sm_13',
                         'sm_20', 'sm_21',
                         'sm_30', 'sm_32', 'sm_35', 'sm_37',
                         'sm_50']))

  # add a variable to handle CUDA dynamic parallelism
  vars.Add(BoolVariable('cdp', 'Enable CUDA dynamic parallelism', False))
  
  # add a variable to handle warnings
  # only enable Wall by default on compilers other than cl
  vars.Add(BoolVariable('Wall', 'Enable all compilation warnings', os.name != 'nt'))
  
  # add a variable to treat warnings as errors
  vars.Add(BoolVariable('Werror', 'Treat warnings as errors', os.name != 'nt'))
  
  # add a variable to switch between C++ standards
  vars.Add(EnumVariable('std', 'C++ standard', 'c++03',
                        allowed_values = ('c++03', 'c++11')))

  # add a variable to select C++ standard
  vars.Add(EnumVariable('std', 'C++ standard', 'c++03',
                        allowed_values = ('c++03', 'c++11')))

  return vars


# create a master Environment
vars = command_line_variables()

master_env = Environment(variables = vars, tools = ['default', 'nvcc', 'zip'])

# XXX it might be a better idea to harvest help text from subsidiary
#     SConscripts and only add their help text if one of their targets
#     is scheduled to be built
Help(vars.GenerateHelpText(master_env))

# enable RecursiveGlob
master_env.AddMethod(RecursiveGlob)

# add CUDA's lib dir to LD_LIBRARY_PATH so that we can execute commands
# which depend on shared libraries (e.g., cudart)
# we don't need to do this on windows
if master_env['PLATFORM'] == 'posix':
  master_env['ENV'].setdefault('LD_LIBRARY_PATH', []).append(cuda_installation()[1])
elif master_env['PLATFORM'] == 'darwin':
  master_env['ENV'].setdefault('DYLD_LIBRARY_PATH', []).append(cuda_installation()[1])
  # Check if g++ really is g++
  if(master_env.subst('$CXX') == 'g++'):
    output = subprocess.check_output(['g++','--version'])
    if(output.find('clang') != -1):
      # It's actually clang
      master_env.Replace(CXX = 'clang++')
  if(master_env.subst('$CC') == 'gcc'):
    output = subprocess.check_output(['gcc','--version'])
    if(output.find('clang') != -1):
      # It's actually clang
      master_env.Replace(CC = 'clang')
  if(master_env.subst('$LINK') == 'clang'):
    master_env.Replace(CC = 'clang++')

elif master_env['PLATFORM'] == 'win32':
  master_env['ENV']['TBBROOT'] = os.environ['TBBROOT']
  master_env['ENV']['PATH'] += ';' + tbb_installation(master_env)[0]


# get the list of requested backends
host_backends = master_env.subst('$host_backend').split()
device_backends = master_env.subst('$device_backend').split()

for (host,device) in itertools.product(host_backends, device_backends):
  # clone the master environment for this config
  env = master_env.Clone()

  # populate the environment
  env.Append(CPPPATH = inc_paths(env, host, device))
  
  env.Append(CCFLAGS = cc_compiler_flags(env.subst('$CXX'), env['mode'], env['PLATFORM'], host, device, env['Wall'], env['Werror'], env['std']))
  
  env.Append(NVCCFLAGS = nv_compiler_flags(env['mode'], device, env['arch'], env['cdp'], env['std']))
  
  env.Append(LIBS = libs(env, env.subst('$CXX'), host, device))

  # XXX this probably doesn't belong here
  # XXX ideally we'd integrate this into site_scons
  if 'cudadevrt' in env['LIBS']:
    # nvcc is required to link against cudadevrt
    env.Replace(LINK = 'nvcc')

    if os.name == 'nt':
      # the nv linker uses the same command line as the gnu linker
      env['LIBDIRPREFIX'] = '-L'
      env['LIBLINKPREFIX'] = '-l'
      env['LIBLINKSUFFIX'] = ''
      env.Replace(LINKCOM = '$LINK -o $TARGET $LINKFLAGS $__RPATH $SOURCES $_LIBDIRFLAGS $_LIBFLAGS')

  # we Replace instead of Append, to avoid picking-up MSVC-specific flags on Windows
  env.Replace(LINKFLAGS = linker_flags(env.subst('$LINK'), env['mode'], env['PLATFORM'], device, env['arch']))
   
  env.Append(LIBPATH = lib_paths(env, host, device))
  
  # assemble the name of this configuration's targets directory
  targets_dir = 'targets/{0}_host_{1}_device_{2}'.format(host, device, env['mode'])

  # allow subsidiary SConscripts to peek at the backends
  env['host_backend'] = host
  env['device_backend'] = device
  
  # invoke each SConscript with a variant directory
  env.SConscript('examples/SConscript',    exports='env', variant_dir = 'examples/'    + targets_dir, duplicate = 0)
  env.SConscript('testing/SConscript',     exports='env', variant_dir = 'testing/'     + targets_dir, duplicate = 0)
  env.SConscript('performance/SConscript', exports='env', variant_dir = 'performance/' + targets_dir, duplicate = 0)

env = master_env
master_env.SConscript('SConscript', exports='env', variant_dir = 'targets', duplicate = False)
<|MERGE_RESOLUTION|>--- conflicted
+++ resolved
@@ -36,11 +36,7 @@
   'tbb'                : [],
   'cuda'               : [],
   'workarounds'        : [],
-<<<<<<< HEAD
-  'c++03'              : ['-std=c++03'],
-=======
   'c++03'              : [],
->>>>>>> a97c1d4f
   'c++11'              : ['-std=c++11']
 }
 
@@ -55,11 +51,7 @@
   'tbb'                : [],
   'cuda'               : [],
   'workarounds'        : [],
-<<<<<<< HEAD
-  'c++03'              : ['-std=c++03'],
-=======
   'c++03'              : [],
->>>>>>> a97c1d4f
   'c++11'              : ['-std=c++11']
 }
 
@@ -329,17 +321,13 @@
   # workarounds
   result.extend(flags['workarounds'])
 
-<<<<<<< HEAD
   # c++ standard
-=======
-  # select C++ standard
->>>>>>> a97c1d4f
   result.extend(flags[cpp_standard])
 
   return result
 
 
-def nv_compiler_flags(mode, device_backend, arch, cdp, cpp_standard):
+def nv_compiler_flags(mode, device_backend, arch, cdp):
   """Returns a list of command line flags specific to nvcc"""
   result = []
   for machine_arch in arch:
@@ -364,10 +352,6 @@
     if(release[0:5] == '10.8.'):
       result.append('-ccbin')
       result.append(master_env.subst('$CXX'))
-
-  # select C++ standard
-  if cpp_standard == 'c++11':
-    result.append("-std=c++11")
   
   return result
 
@@ -470,7 +454,7 @@
   
   env.Append(CCFLAGS = cc_compiler_flags(env.subst('$CXX'), env['mode'], env['PLATFORM'], host, device, env['Wall'], env['Werror'], env['std']))
   
-  env.Append(NVCCFLAGS = nv_compiler_flags(env['mode'], device, env['arch'], env['cdp'], env['std']))
+  env.Append(NVCCFLAGS = nv_compiler_flags(env['mode'], device, env['arch'], env['cdp']))
   
   env.Append(LIBS = libs(env, env.subst('$CXX'), host, device))
 
