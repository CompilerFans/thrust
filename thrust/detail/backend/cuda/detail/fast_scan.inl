--- conflicted
+++ resolved
@@ -30,11 +30,8 @@
 #include <thrust/detail/backend/cuda/arch.h>
 #include <thrust/detail/backend/cuda/synchronize.h>
 #include <thrust/detail/backend/cuda/default_decomposition.h>
-<<<<<<< HEAD
 #include <thrust/system/cuda/detail/tag.h>
-=======
 #include <thrust/detail/backend/cuda/detail/launch_closure.h>
->>>>>>> 7f39476b
 
 __THRUST_DISABLE_MSVC_POSSIBLE_LOSS_OF_DATA_WARNING_BEGIN
 
@@ -566,20 +563,16 @@
     >
   >::type ValueType;
 
-  typedef unsigned int                                                                         IndexType;
-  typedef thrust::detail::backend::uniform_decomposition<IndexType>                            Decomposition;
-  typedef thrust::detail::uninitialized_array<ValueType,thrust::detail::cuda_device_space_tag> ValueArray;
+  typedef unsigned int                                                 IndexType;
+  typedef thrust::detail::backend::uniform_decomposition<IndexType>    Decomposition;
+  typedef thrust::detail::temporary_array<ValueType,thrust::cuda::tag> ValueArray;
 
   if (first == last)
       return output;
 
   Decomposition decomp = thrust::detail::backend::cuda::default_decomposition<IndexType>(last - first);
 
-<<<<<<< HEAD
-  thrust::detail::temporary_array<ValueType,thrust::cuda::tag> block_results(decomp.size());
-=======
   ValueArray block_results(decomp.size());
->>>>>>> 7f39476b
   
   // compute sum over each interval
   if (thrust::detail::is_commutative<BinaryFunction>::value)
@@ -664,20 +657,16 @@
     >
   >::type ValueType;
 
-  typedef unsigned int                                                                         IndexType;
-  typedef thrust::detail::backend::uniform_decomposition<IndexType>                            Decomposition;
-  typedef thrust::detail::uninitialized_array<ValueType,thrust::detail::cuda_device_space_tag> ValueArray;
+  typedef unsigned int                                                 IndexType;
+  typedef thrust::detail::backend::uniform_decomposition<IndexType>    Decomposition;
+  typedef thrust::detail::temporary_array<ValueType,thrust::cuda::tag> ValueArray;
 
   if (first == last)
       return output;
 
   Decomposition decomp = thrust::detail::backend::cuda::default_decomposition<IndexType>(last - first);
 
-<<<<<<< HEAD
-  thrust::detail::temporary_array<ValueType,thrust::cuda::tag> block_results(decomp.size() + 1);
-=======
   ValueArray block_results(decomp.size() + 1);
->>>>>>> 7f39476b
   
   // compute sum over each interval
   if (thrust::detail::is_commutative<BinaryFunction>::value)
