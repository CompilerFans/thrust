/*
 *  Copyright 2008-2011 NVIDIA Corporation
 *
 *  Licensed under the Apache License, Version 2.0 (the "License");
 *  you may not use this file except in compliance with the License.
 *  You may obtain a copy of the License at
 *
 *      http://www.apache.org/licenses/LICENSE-2.0
 *
 *  Unless required by applicable law or agreed to in writing, software
 *  distributed under the License is distributed on an "AS IS" BASIS,
 *  WITHOUT WARRANTIES OR CONDITIONS OF ANY KIND, either express or implied.
 *  See the License for the specific language governing permissions and
 *  limitations under the License.
 */


/*! \file stable_merge_sort_dev.inl
 *  \brief Inline file for stable_merge_sort_dev.h.
 *  \note This algorithm is based on the one described
 *        in "Designing Efficient Sorting Algorithms for
 *        Manycore GPUs", by Satish, Harris, and Garland.
 *        Nadatur Satish is the original author of this
 *        implementation.
 */

#include <thrust/detail/config.h>

#include <thrust/functional.h>
#include <thrust/detail/copy.h>
#include <thrust/swap.h>

#include <thrust/device_ptr.h>
#include <thrust/detail/backend/dereference.h>

#include <thrust/detail/mpl/math.h> // for log2<N>
#include <thrust/iterator/iterator_traits.h>

#include <thrust/detail/uninitialized_array.h>
#include <thrust/detail/backend/cuda/block/merging_sort.h>
#include <thrust/detail/backend/cuda/arch.h>
<<<<<<< HEAD
#include <thrust/detail/temporary_array.h>
#include <thrust/system/cuda/detail/tag.h>


=======
#include <thrust/detail/backend/cuda/detail/launch_closure.h>
>>>>>>> 7f39476b

__THRUST_DISABLE_MSVC_POSSIBLE_LOSS_OF_DATA_WARNING_BEGIN


namespace thrust
{
namespace detail
{

template<typename T>
  void destroy(T &x)
{
  x.~T();
} // end destroy()

namespace backend
{
namespace cuda
{
namespace detail
{

namespace merge_sort_dev_namespace
{

// define our own min() rather than #include <thrust/extrema.h>
template<typename T>
  __host__ __device__
  T min THRUST_PREVENT_MACRO_SUBSTITUTION (const T &lhs, const T &rhs)
{
  return lhs < rhs ? lhs : rhs;
} // end min()


template<typename Key, typename Value>
  class block_size
{
  private:
    static const unsigned int sizeof_larger_type = (sizeof(Key) > sizeof(Value) ? sizeof(Key) : sizeof(Value));

    static const unsigned int max_smem_usage = 2048;
    static const unsigned int max_blocksize = 128;

    // our block size candidate is simply 2K over the sum of sizes
    static const unsigned int candidate = max_smem_usage / (sizeof(Key) + sizeof(Value));

    // round one_k_over_size down to the nearest power of two
    static const unsigned int lg_candidate = thrust::detail::mpl::math::log2<candidate>::value;

    // exponentiate that result, which rounds down to the nearest power of two
    static const unsigned int final_candidate = 1<<lg_candidate;

  public:
    // XXX WAR nvcc 3.0 bug
    //static const unsigned int result =  (final_candidate < max_blocksize) ? final_candidate : max_blocksize;

    static const unsigned int result = 
      thrust::detail::eval_if<
        final_candidate < max_blocksize,
        thrust::detail::integral_constant<unsigned int, final_candidate>,
        thrust::detail::integral_constant<unsigned int, max_blocksize>
      >::type::value;
};

template<typename Key, typename Value>
  class log_block_size
{
  private:
    static const unsigned int bs = block_size<Key,Value>::result;

  public:
    static const unsigned int result = thrust::detail::mpl::math::log2<bs>::value;
};

static const unsigned int warp_size = 32;

template <typename Size>
inline unsigned int max_grid_size(Size block_size)
{
  const arch::device_properties_t& properties = thrust::detail::backend::cuda::arch::device_properties();

  const unsigned int max_threads = properties.maxThreadsPerMultiProcessor * properties.multiProcessorCount;
  const unsigned int max_blocks  = properties.maxGridSize[0];
  
  return std::min<unsigned int>(max_blocks, 3 * max_threads / block_size);
} // end max_grid_size()

template<unsigned int N>
  struct align_size_to_int
{
  static const unsigned int value = (N / sizeof(int)) + ((N % sizeof(int)) ? 1 : 0);
};

// Base case for the merge algorithm: merges data where tile_size <= block_size. 
// Works by loading two or more tiles into shared memory and doing a binary search.
template<unsigned int block_size,
         typename RandomAccessIterator1,
         typename RandomAccessIterator2,
         typename RandomAccessIterator3,
         typename RandomAccessIterator4,
         typename StrictWeakOrdering,
         typename Context>
struct merge_smalltiles_binarysearch_closure
{
  RandomAccessIterator1 keys_first;
  RandomAccessIterator2 values_first;
  const unsigned int n;
  const unsigned int index_of_last_block;
  const unsigned int index_of_last_tile_in_last_block;
  const unsigned int size_of_last_tile;
  RandomAccessIterator3 keys_result;
  RandomAccessIterator4 values_result;
  const unsigned int log_tile_size;
  StrictWeakOrdering comp;
  Context context;

  typedef Context context_type;

  merge_smalltiles_binarysearch_closure
    (RandomAccessIterator1 keys_first,
     RandomAccessIterator2 values_first,
     const unsigned int n,
     const unsigned int index_of_last_block,
     const unsigned int index_of_last_tile_in_last_block,
     const unsigned int size_of_last_tile,
     RandomAccessIterator3 keys_result,
     RandomAccessIterator4 values_result,
     const unsigned int log_tile_size,
     StrictWeakOrdering comp,
     Context context = Context())
    : keys_first(keys_first), values_first(values_first),
      n(n), index_of_last_block(index_of_last_block),
      index_of_last_tile_in_last_block(index_of_last_tile_in_last_block),
      size_of_last_tile(size_of_last_tile),
      keys_result(keys_result), values_result(values_result),
      log_tile_size(log_tile_size), comp(comp), context(context)
  {}

  __device__ __thrust_forceinline__
  void operator()(void)
  {
    using namespace thrust::detail::backend;

    typedef typename iterator_value<RandomAccessIterator3>::type KeyType;
    typedef typename iterator_value<RandomAccessIterator4>::type ValueType;

    // Assumption: tile_size is a power of 2.

    // load (2*block_size) elements into shared memory. These (2*block_size) elements belong to (2*block_size)/tile_size different tiles.
    // use int for these shared arrays due to alignment issues
    __shared__ int key_workaround[align_size_to_int<2 * block_size * sizeof(KeyType)>::value];
    KeyType *key = reinterpret_cast<KeyType*>(key_workaround);

    __shared__ int outkey_workaround[align_size_to_int<2 * block_size * sizeof(KeyType)>::value];
    KeyType *outkey = reinterpret_cast<KeyType*>(outkey_workaround);

    __shared__ int outvalue_workaround[align_size_to_int<2 * block_size * sizeof(ValueType)>::value];
    ValueType *outvalue = reinterpret_cast<ValueType*>(outvalue_workaround);

    const unsigned int grid_size = context.grid_dimension() * context.block_dimension();

    // this will store the final rank of our key
    unsigned int rank;

    unsigned int block_idx = context.block_index();
    
    // the global index of this thread
    unsigned int i = context.thread_index() + context.block_index() * context.block_dimension();

    // advance iterators
    keys_first    += i;
    values_first  += i;
    keys_result   += i;
    values_result += i;

    for(;
        block_idx <= index_of_last_block;
        block_idx += context.grid_dimension(), i += grid_size, keys_first += grid_size, values_first += grid_size, keys_result += grid_size, values_result += grid_size)
    {
      // figure out if this thread should idle
      unsigned int thread_not_idle = i < n;
      KeyType my_key;
      
      // copy over inputs to shared memory
      if(thread_not_idle)
      {
        key[context.thread_index()] = my_key = dereference(keys_first);
      } // end if
      
      // the tile to which the element belongs
      unsigned int tile_index = context.thread_index()>>log_tile_size;

      // figure out the index and size of the other tile
      unsigned int other_tile_index = tile_index^1;
      unsigned int other_tile_size = (1<<log_tile_size);

      // if the other tile is the final tile, it is potentially
      // smaller than the rest
      if(block_idx == index_of_last_block
         && other_tile_index == index_of_last_tile_in_last_block)
      {
        other_tile_size = size_of_last_tile;
      } // end if
      
      // figure out where the other tile begins in shared memory
      KeyType * other = key + (other_tile_index<<log_tile_size);
      
      // do a binary search on the other tile, and find the rank of the element in the other tile.
      unsigned int start, end, cur;
      start = 0; end = other_tile_size;
      
      // binary search: at the end of this loop, start contains
      // the rank of key[context.thread_index()] in the merged sequence.

      context.barrier();
      if(thread_not_idle)
      {
        while(start < end)
        {
          cur = (start + end)>>1;

          // these are uncoalesced accesses: use shared memory to mitigate cost.
          if((comp(other[cur], my_key))
             || (!comp(my_key, other[cur]) && (tile_index&0x1)))
          {
            start = cur + 1;
          } // end if
          else
          {
            end = cur;
          } // end else
        } // end while

        // to compute the rank of my element in the merged sequence
        // add the rank of the element in the other tile
        // plus the rank of the element in this tile
        rank = start + ((tile_index&0x1)?(context.thread_index() -(1<<log_tile_size)):(context.thread_index()));
      } // end if

      if(thread_not_idle)
      {
        // these are scatters: use shared memory to reduce cost.
        outkey[rank] = my_key;
        outvalue[rank] = dereference(values_first);
      } // end if
      context.barrier();
      
      if(thread_not_idle)
      {
        // coalesced writes to global memory
        dereference(keys_result)   = outkey[context.thread_index()];
        dereference(values_result) = outvalue[context.thread_index()];
      } // end if
      context.barrier();
    } // end for
  }
}; // merge_smalltiles_binarysearch_closure

template<unsigned int block_size,
         typename RandomAccessIterator1,
         typename RandomAccessIterator2,
         typename StrictWeakOrdering,
         typename Context>
struct stable_odd_even_block_sort_closure
{
  RandomAccessIterator1 keys_first;
  RandomAccessIterator2 values_first;
  StrictWeakOrdering comp;
  const unsigned int n;
  Context context;

  typedef Context context_type;

  stable_odd_even_block_sort_closure
    (RandomAccessIterator1 keys_first,
     RandomAccessIterator2 values_first,
     StrictWeakOrdering comp,
     const unsigned int n,
     Context context = Context())
    : keys_first(keys_first), values_first(values_first), comp(comp), n(n), context(context)
  {}

  __device__ __thrust_forceinline__
  void operator()(void)
  {
    using namespace thrust::detail::backend;
  
    typedef typename iterator_value<RandomAccessIterator1>::type KeyType;
    typedef typename iterator_value<RandomAccessIterator2>::type ValueType;
  
    // XXX workaround no constructors on device arrays
  //  __shared__ unsigned char s_keys_workaround[block_size * sizeof(KeyType)];
  //  KeyType *s_keys = reinterpret_cast<KeyType*>(s_keys_workaround);
  //
  //  __shared__ unsigned char s_data_workaround[block_size * sizeof(ValueType)];
  //  ValueType *s_data = reinterpret_cast<ValueType*>(s_data_workaround);
    __shared__ int s_keys_workaround[align_size_to_int<block_size * sizeof(KeyType)>::value];
    KeyType *s_keys = reinterpret_cast<KeyType*>(s_keys_workaround);
  
    __shared__ int s_data_workaround[align_size_to_int<block_size * sizeof(ValueType)>::value];
    ValueType *s_data = reinterpret_cast<ValueType*>(s_data_workaround);
  
    const unsigned int grid_size = context.grid_dimension() * context.block_dimension();
  
    // block_offset records the global index of this block's 0th thread
    unsigned int block_offset = context.block_index() * block_size;
    unsigned int i = context.thread_index() + block_offset;
  
    // advance iterators
    keys_first   += i;
    values_first += i;
  
    for(;
        block_offset < n;
        block_offset += grid_size, i += grid_size, keys_first += grid_size, values_first += grid_size)
    {
      context.barrier();
      // copy input to shared
      if(i < n)
      {
        s_keys[context.thread_index()] = dereference(keys_first);
        s_data[context.thread_index()] = dereference(values_first);
      } // end if
      context.barrier();
  
      // this block could be partially full
      unsigned int length = block_size;
      if(block_offset + block_size > n)
      {
        length = n - block_offset;
      } // end if
  
      // run merge_sort over the block
      thrust::detail::backend::cuda::block::merging_sort(context, s_keys, s_data, length, comp);
  
      // write result
      if(i < n)
      {
        dereference(keys_first)   = s_keys[context.thread_index()];
        dereference(values_first) = s_data[context.thread_index()];
      } // end if
    } // end for i
  }
}; // stable_odd_even_block_sort_closure

// Extract the splitters: every context.block_dimension()'th element of src is a splitter
// Input: src, src_size
// Output: splitters: the splitters
//         splitters_pos: Index of splitter in src
template<typename RandomAccessIterator1,
         typename RandomAccessIterator2,
         typename RandomAccessIterator3,
         typename Context>
struct extract_splitters_closure
{
  RandomAccessIterator1 first;
  unsigned int N;
  RandomAccessIterator2 splitters_result;
  RandomAccessIterator3 positions_result;
  Context context;

  typedef Context context_type;

  extract_splitters_closure
    (RandomAccessIterator1 first,
     unsigned int N,
     RandomAccessIterator2 splitters_result,
     RandomAccessIterator3 positions_result,
     Context context = Context())
    : first(first), N(N),
      splitters_result(splitters_result), positions_result(positions_result),
      context(context)
  {}

  __device__ __thrust_forceinline__
  void operator()(void)
  {
    using namespace thrust::detail::backend;

    const unsigned int grid_size = context.grid_dimension() * context.block_dimension();

    unsigned int i = context.block_index() * context.block_dimension();

    // advance iterators
    splitters_result += context.block_index();
    positions_result += context.block_index();
    first            += context.block_index() * context.block_dimension();

    for(;
        i < N;
        i += grid_size, splitters_result += context.grid_dimension(), positions_result += context.grid_dimension(), first += grid_size)
    {
      if(context.thread_index() == 0)
      {
        dereference(splitters_result) = dereference(first); 
        dereference(positions_result) = i;
      } // end if
    } // end while
  }
}; // extract_splitters_closure

///////////////////// Find the rank of each extracted element in both arrays ////////////////////////////////////////
///////////////////// This breaks up the array into independent segments to merge ////////////////////////////////////////
// Inputs: d_splitters, d_splittes_pos: the merged array of splitters with corresponding positions.
//		   d_srcData: input data, datasize: number of entries in d_srcData
//		   N_SPLITTERS the number of splitters, log_blocksize: log of the size of each block of sorted data
//		   log_num_merged_splitters_per_block = log of the number of merged splitters. ( = log_blocksize - 7). 
// Output: d_rank1, d_rank2: ranks of each splitter in d_splitters in the block to which it belongs
//		   (say i) and its corresponding block (block i+1).
template<unsigned int block_size,
         unsigned int log_block_size,
         typename RandomAccessIterator1,
         typename RandomAccessIterator2,
         typename RandomAccessIterator3,
         typename RandomAccessIterator4,
         typename RandomAccessIterator5,
         typename StrictWeakOrdering,
         typename Context>
struct find_splitter_ranks_closure
{
  RandomAccessIterator1 splitters_first;
  RandomAccessIterator2 splitters_pos_first;
  RandomAccessIterator3 ranks_result1;
  RandomAccessIterator4 ranks_result2;
  RandomAccessIterator5 values_begin;
  unsigned int datasize;
  unsigned int num_splitters;
  unsigned int log_tile_size;
  unsigned int log_num_merged_splitters_per_block;
  StrictWeakOrdering comp;
  Context context;

  typedef Context context_type;

  find_splitter_ranks_closure
    (RandomAccessIterator1 splitters_first,
     RandomAccessIterator2 splitters_pos_first, 
     RandomAccessIterator3 ranks_result1,
     RandomAccessIterator4 ranks_result2, 
     RandomAccessIterator5 values_begin,
     unsigned int datasize, 
     unsigned int num_splitters,
     unsigned int log_tile_size, 
     unsigned int log_num_merged_splitters_per_block,
     StrictWeakOrdering comp,
     Context context = Context())
    : splitters_first(splitters_first), splitters_pos_first(splitters_pos_first),
      ranks_result1(ranks_result1), ranks_result2(ranks_result2),
      values_begin(values_begin), datasize(datasize), num_splitters(num_splitters),
      log_tile_size(log_tile_size), log_num_merged_splitters_per_block(log_num_merged_splitters_per_block),
      comp(comp), context(context)
  {}

  __device__ __thrust_forceinline__
  void operator()(void)
  {
    using namespace thrust::detail::backend;
  
    typedef typename iterator_value<RandomAccessIterator1>::type KeyType;
    typedef typename iterator_value<RandomAccessIterator2>::type IndexType;
  
    KeyType inp;
    IndexType inp_pos;
    int start, end, cur;
  
    const unsigned int grid_size = context.grid_dimension() * context.block_dimension();
  
    unsigned int block_offset = context.block_index() * context.block_dimension();
    unsigned int i = context.thread_index() + block_offset;
  
    // advance iterators
    splitters_first     += i;
    splitters_pos_first += i;
    ranks_result1       += i;
    ranks_result2       += i;
    
    for(;
        block_offset < num_splitters;
        block_offset += grid_size, i += grid_size, splitters_first += grid_size, splitters_pos_first += grid_size, ranks_result1 += grid_size, ranks_result2 += grid_size)
    {
      if(i < num_splitters)
      { 
        inp     = dereference(splitters_first);
        inp_pos = dereference(splitters_pos_first);
        
        // the (odd, even) block pair to which the splitter belongs. Each i corresponds to a splitter.
        unsigned int oddeven_blockid = i>>log_num_merged_splitters_per_block;
        
        // the local index of the splitter within the (odd, even) tile pair.
        unsigned int local_i  = i- ((oddeven_blockid)<<log_num_merged_splitters_per_block);
        
        // the tile to which the splitter belongs.
        unsigned int listno = (inp_pos >> log_tile_size);
        
        // the "other" block which which block listno must be merged.
        unsigned int otherlist = listno^1;
        RandomAccessIterator5 other = values_begin + (1<<log_tile_size)*otherlist;
        
        // the size of the other block can be less than blocksize if the it is the last block.
        unsigned int othersize = min<unsigned int>(1 << log_tile_size, datasize - (otherlist<<log_tile_size));
        
        // We want to compute the ranks of element inp in d_srcData1 and d_srcData2
        // for instance, if inp belongs to d_srcData1, then 
        // (1) the rank in d_srcData1 is simply given by its inp_pos
        // (2) to find the rank in d_srcData2, we first find the block in d_srcData2 where inp appears.
        //     We do this by noting that we have already merged/sorted splitters, and thus the rank
        //     of inp in the elements of d_srcData2 that are present in splitters is given by 
        //        position of inp in d_splitters - rank of inp in elements of d_srcData1 in splitters
        //        = i - inp_pos
        //     This also gives us the block of d_srcData2 that inp belongs in, since we have one
        //     element in splitters per block of d_srcData2.
        
        //     We now perform a binary search over this block of d_srcData2 to find the rank of inp in d_srcData2.
        //     start and end are the start and end indices of this block in d_srcData2, forming the bounds of the binary search.
        //     Note that this binary search is in global memory with uncoalesced loads. However, we only find the ranks 
        //     of a small set of elements, one per splitter: thus it is not the performance bottleneck.
        if(!(listno&0x1))
        { 
          dereference(ranks_result1) = inp_pos + 1 - (1<<log_tile_size)*listno; 
  
          // XXX this is a redundant load
          end = (( local_i - ((dereference(ranks_result1) - 1)>>log_block_size)) << log_block_size ) - 1;
          start = end - (block_size-1);
  
          if(end < 0) start = end = 0;
          if(end >= othersize) end = othersize - 1;
          if(start > othersize) start = othersize;
        } // end if
        else
        { 
          dereference(ranks_result2) = inp_pos + 1 - (1<<log_tile_size)*listno;
  
          // XXX this is a redundant load
          end = (( local_i - ((dereference(ranks_result2) - 1)>>log_block_size)) << log_block_size ) - 1;
          start = end - (block_size-1);
  
          if(end < 0) start = end = 0;
          if(end >= othersize) end = othersize - 1;
          if(start > othersize) start = othersize;
        } // end else
        
        // XXX we need to implement this section with lower_bound()
        // we have the start and end indices for the binary search in the "other" array
        // do a binary search. Break ties by letting elements of array1 before those of array2 
        while(start <= end)
        {
          cur = (start + end)>>1;
          RandomAccessIterator5 mid = other + cur;
  
          // XXX eliminate the need for two comparisons here and ensure the sort is still stable
          // XXX this is a redundant load
          if((comp(dereference(mid), inp))
             || (!comp(inp, dereference(mid)) && (listno&0x1)))
          {
            start = cur + 1;
          } // end if
          else
          {
            end = cur - 1;
          } // end else
        } // end while
  
        if(!(listno&0x1))
        {
          dereference(ranks_result2) = start;	
        } // end if
        else
        {
          dereference(ranks_result1) = start;	
        } // end else
      } // end if
    } // end for
  }
}; // find_splitter_ranks_closure

///////////////// Copy over first merged splitter of each odd-even block pair to the output array //////////////////
template<unsigned int log_tile_size,
         typename RandomAccessIterator1,
         typename RandomAccessIterator2,
         typename RandomAccessIterator3,
         typename RandomAccessIterator4,
         typename RandomAccessIterator5,
         typename Context>
struct copy_first_splitters_closure
{
  RandomAccessIterator1 keys_first;
  RandomAccessIterator2 values_first;
  RandomAccessIterator3 splitters_pos_first;
  RandomAccessIterator4 keys_result;
  RandomAccessIterator5 values_result;
  unsigned int log_num_merged_splitters_per_block;
  const unsigned int num_tile_pairs;
  Context context;

  typedef Context context_type;
  
  copy_first_splitters_closure
    (RandomAccessIterator1 keys_first,
     RandomAccessIterator2 values_first,
     RandomAccessIterator3 splitters_pos_first, 
     RandomAccessIterator4 keys_result, 
     RandomAccessIterator5 values_result,
     unsigned int log_num_merged_splitters_per_block,
     const unsigned int num_tile_pairs,
     Context context = Context())
    : keys_first(keys_first), values_first(values_first), splitters_pos_first(splitters_pos_first),
      keys_result(keys_result), values_result(values_result),
      log_num_merged_splitters_per_block(log_num_merged_splitters_per_block),
      num_tile_pairs(num_tile_pairs), context(context)
  {}

  __device__ __thrust_forceinline__
  void operator()(void)
  {
    using namespace thrust::detail::backend;
  
    unsigned int num_splitters_per_tile  = 1 << (log_num_merged_splitters_per_block);
    unsigned int num_splitters_per_block = 1 << (log_num_merged_splitters_per_block + log_tile_size);
    unsigned int num_splitters_per_grid  = num_splitters_per_block * context.grid_dimension();
  
    unsigned int block_idx = context.block_index();
  
    // advance iterators
    keys_result         += block_idx * num_splitters_per_block;
    values_result       += block_idx * num_splitters_per_block;
    splitters_pos_first += block_idx * num_splitters_per_tile;
  
    for(;
        block_idx < num_tile_pairs;
        block_idx += context.grid_dimension(), keys_result += num_splitters_per_grid, values_result += num_splitters_per_grid,
        splitters_pos_first += num_splitters_per_tile * context.grid_dimension())
    {
      if(context.thread_index() == 0)
      {
        // read in the splitter position once
        typename thrust::iterator_value<RandomAccessIterator3>::type splitter_pos = dereference(splitters_pos_first);
  
        RandomAccessIterator1 key_iter   = keys_first + splitter_pos;
        RandomAccessIterator2 value_iter = values_first + splitter_pos;
  
        dereference(keys_result)   = dereference(key_iter);
        dereference(values_result) = dereference(value_iter);
      } // end if
    } // end for
  }
}; // copy_first_splitters

// XXX we should eliminate this in favor of block::copy()
///////////////////// Helper function to write out data in an aligned manner ////////////////////////////////////////
template<unsigned int block_size,
         typename Context,
         typename RandomAccessIterator1,
         typename RandomAccessIterator2,
         typename RandomAccessIterator3,
         typename RandomAccessIterator4>
  __device__ void aligned_write(Context context,
                                RandomAccessIterator1 first1,
                                RandomAccessIterator2 first2,
                                RandomAccessIterator3 result1,
                                RandomAccessIterator4 result2,
                                unsigned int dest_offset,
                                unsigned int num_elements)
{
  using namespace thrust::detail::backend;

  // copy from src to dest + dest_offset: dest, src are aligned, dest_offset not a multiple of 4
  unsigned int start_thread_aligned = dest_offset%warp_size;
  
  // write the first warp_size - start_thread_aligned elements
  if(context.thread_index() < warp_size && context.thread_index() >= start_thread_aligned && (context.thread_index() - start_thread_aligned < num_elements))
  {
    unsigned int offset = context.thread_index() - start_thread_aligned;

    // carefully create these iterator without creating temporary objects
    RandomAccessIterator1 first1_temp  = first1;
    first1_temp += offset;

    RandomAccessIterator2 first2_temp  = first2;
    first2_temp += offset;

    RandomAccessIterator3 result1_temp = result1;
    result1_temp += offset + dest_offset;

    RandomAccessIterator4 result2_temp = result2;
    result2_temp += offset + dest_offset;


    dereference(result1_temp) = dereference(first1_temp);
    dereference(result2_temp) = dereference(first2_temp);
  }

  int i = warp_size - start_thread_aligned + context.thread_index(); 

  // advance iterators
  first1  += i;
  first2  += i;
  result1 += i + dest_offset;
  result2 += i + dest_offset;
  
  // write upto block_size elements in each iteration 
  for(;
      i < num_elements;
      i += block_size, first1 += block_size, first2 += block_size, result1 += block_size, result2 += block_size)
  {
    dereference(result1) = dereference(first1); 
    dereference(result2) = dereference(first2); 
  }
  context.barrier();
}

// XXX we should eliminate this in favor of block::copy
///////////////////// Helper function to read in data in an aligned manner ////////////////////////////////////////
template<unsigned int block_size,
         typename Context,
         typename RandomAccessIterator1,
         typename RandomAccessIterator2,
         typename RandomAccessIterator3,
         typename RandomAccessIterator4>
  __device__ void aligned_read(Context context,
                               RandomAccessIterator1 first1,
                               RandomAccessIterator2 first2,
                               RandomAccessIterator3 result1,
                               RandomAccessIterator4 result2,
                               unsigned int src_offset,
                               unsigned int num_elements)
{
  using namespace thrust::detail::backend;

  // copy from src + src_offset to dest: dest, src are aligned, src_offset not a multiple of 4
  unsigned int start_thread_aligned = src_offset%warp_size;
  
  // write the first warp_size - start_thread_aligned elements
  if((context.thread_index() < warp_size) &&
     (context.thread_index() >= start_thread_aligned) &&
     ((context.thread_index() - start_thread_aligned) < num_elements))
  {
      // carefully create these iterators without causing creation of temporary objects
      unsigned int offset = context.thread_index() - start_thread_aligned;

      RandomAccessIterator1 first1_temp  = first1;
      first1_temp += offset + src_offset;

      RandomAccessIterator2 first2_temp  = first2;
      first2_temp += offset + src_offset;

      RandomAccessIterator3 result1_temp = result1;
      result1_temp += offset;

      RandomAccessIterator4 result2_temp = result2;
      result2_temp += offset;

      dereference(result1_temp) = dereference(first1_temp);
      dereference(result2_temp) = dereference(first2_temp);
  }

  int i = warp_size - start_thread_aligned + context.thread_index();

  // advance iterators
  first1  += i + src_offset;
  first2  += i + src_offset;
  result1 += i;
  result2 += i;
  
  // write up to block_size elements in each iteration 
  for(;
      i < num_elements;
      i += block_size, first1 + block_size, first2 += block_size, result1 += block_size, result2 += block_size)
  {
    dereference(result1) = dereference(first1);
    dereference(result2) = dereference(first2);
  }
  context.barrier();
}

///////////////////// MERGE TWO INDEPENDENT SEGMENTS USING BINARY SEARCH IN SHARED MEMORY ////////////////////////////////////////
// NOTE: This is the most compute-intensive part of the algorithm. 
////////////////////////////////////////////////////////////////////////////////////////////////////////////////////
// Thread block i merges entries between rank[i] and rank[i+1]. These can be independently
// merged and concatenated, as noted above. 
// Each thread in the thread block i does a binary search of one element between rank[i] -> rank[i+1] in the 
// other array. 

// Inputs: srcdatakey, value: inputs
//         log_blocksize, log_num_merged_splitters_per_block: as in previous functions
// Outputs: resultdatakey, resultdatavalue: output merged arrays are written here.
template<unsigned int block_size,
         unsigned int log_block_size,
         typename RandomAccessIterator1,
         typename RandomAccessIterator2,
         typename RandomAccessIterator3,
         typename RandomAccessIterator4,
         typename RandomAccessIterator5,
         typename RandomAccessIterator6,
         typename StrictWeakOrdering,
         typename Context>
struct merge_subblocks_binarysearch_closure
{	
  RandomAccessIterator1 keys_first;
  RandomAccessIterator2 values_first;
  unsigned int datasize;
  RandomAccessIterator3 ranks_first1;
  RandomAccessIterator4 ranks_first2; 
  const unsigned int log_tile_size;
  const unsigned int log_num_merged_splitters_per_block;
  const unsigned int num_splitters;
  RandomAccessIterator5 keys_result;
  RandomAccessIterator6 values_result;
  StrictWeakOrdering comp;
  Context context;

  typedef Context context_type;

  merge_subblocks_binarysearch_closure
    (RandomAccessIterator1 keys_first,
     RandomAccessIterator2 values_first,
     unsigned int datasize, 
     RandomAccessIterator3 ranks_first1,
     RandomAccessIterator4 ranks_first2, 
     const unsigned int log_tile_size, 
     const unsigned int log_num_merged_splitters_per_block, 
     const unsigned int num_splitters,
     RandomAccessIterator5 keys_result,
     RandomAccessIterator6 values_result,
     StrictWeakOrdering comp,
     Context context = Context())
    : keys_first(keys_first), values_first(values_first), datasize(datasize),
      ranks_first1(ranks_first1), ranks_first2(ranks_first2),
      log_tile_size(log_tile_size),
      log_num_merged_splitters_per_block(log_num_merged_splitters_per_block),
      num_splitters(num_splitters),
      keys_result(keys_result), values_result(values_result),
      comp(comp), context(context)
  {}

  __device__ __thrust_forceinline__
  void operator()(void)
  {
    using namespace thrust::detail::backend;
  
    typedef typename iterator_value<RandomAccessIterator5>::type KeyType;
    typedef typename iterator_value<RandomAccessIterator6>::type ValueType;
  
  //  extern __shared__ char A[];
  //  KeyType * input1 = (KeyType *)(A);
  //  KeyType * input2 = (KeyType *)(A + sizeof(KeyType)*block_size);
  //  ValueType * input1val = (ValueType *)(A + sizeof(KeyType)*(2*block_size));
  //  ValueType * input2val = (ValueType *)(A + sizeof(KeyType)*(2*block_size) + sizeof(ValueType)*block_size);
  
    // use int for these shared arrays due to alignment issues
    __shared__ int input1_workaround[align_size_to_int<block_size * sizeof(KeyType)>::value];
    KeyType *input1 = reinterpret_cast<KeyType*>(input1_workaround);
  
    __shared__ int input2_workaround[align_size_to_int<block_size * sizeof(KeyType)>::value];
    KeyType *input2 = reinterpret_cast<KeyType*>(input2_workaround);
  
    __shared__ int input1val_workaround[align_size_to_int<block_size * sizeof(ValueType)>::value];
    ValueType *input1val = reinterpret_cast<ValueType*>(input1val_workaround);
  
    __shared__ int input2val_workaround[align_size_to_int<block_size * sizeof(ValueType)>::value];
    ValueType *input2val = reinterpret_cast<ValueType*>(input2val_workaround);
  
  
    // advance iterators
    unsigned int i = context.block_index();
    ranks_first1 += i;
    ranks_first2 += i;
    
    // Thread Block i merges the sub-block associated with splitter i: rank[i] -> rank[i+1] in a particular odd-even block pair.
    for(;
        i < num_splitters;
        i += context.grid_dimension(), ranks_first1 += context.grid_dimension(), ranks_first2 += context.grid_dimension())
    {
      // the (odd, even) block pair that the splitter belongs to.
      unsigned int oddeven_blockid = i >> log_num_merged_splitters_per_block;
      
      // the index of the merged splitter within the splitters for the odd-even block pair.
      unsigned int local_blockIdx = i - (oddeven_blockid<<log_num_merged_splitters_per_block);
      
      // start1 & start2 store rank[i] and rank[i+1] indices in arrays 1 and 2.
      // size1 & size2 store the number of of elements between rank[i] & rank[i+1] in arrays 1 & 2.
      __shared__ unsigned int start1, start2, size1, size2;
      
      // thread 0 computes the ranks & size of each array
      if(context.thread_index() == 0)
      {
        start1 = dereference(ranks_first1);
        start2 = dereference(ranks_first2);
  
        // Carefully avoid out-of-bounds rank array accesses.
        if( (i < num_splitters - 1) && (local_blockIdx < ((1<<log_num_merged_splitters_per_block)-1)) )
        {
          RandomAccessIterator3 temp1 = ranks_first1 + 1;
          RandomAccessIterator4 temp2 = ranks_first2 + 1;
  
          size1 = dereference(temp1);
          size2 = dereference(temp2);
        } // end if
        else
        {
          size1 = size2 = (1<<log_tile_size);
        } // end else
        
        // Adjust size2 to account for the last block possibly not being full.
        if((size2 + (oddeven_blockid<<(log_num_merged_splitters_per_block + log_block_size)) + (1<<log_tile_size)) 
           > datasize)
        {
          size2 = datasize - (1<<log_tile_size) - (oddeven_blockid<<(log_num_merged_splitters_per_block + log_block_size));
        } // end if
  
        // measure each array relative to its beginning
        size1 -= start1;
        size2 -= start2;
      } // end if
      context.barrier();
  
      
      // each block has to merge elements start1 - end1 of data1 with start2 - end2 of data2. 
      // We know that start1 - end1 < 2*CTASIZE, start2 - end2 < 2*CTASIZE
      RandomAccessIterator1 local_keys_first1   = keys_first   + (oddeven_blockid<<(log_num_merged_splitters_per_block + log_block_size));
      RandomAccessIterator1 local_keys_first2   = local_keys_first1   + (1<<log_tile_size);
  
      RandomAccessIterator2 local_values_first1 = values_first + (oddeven_blockid<<(log_num_merged_splitters_per_block + log_block_size));
      RandomAccessIterator2 local_values_first2 = local_values_first1 + (1<<log_tile_size);
      
      // read in blocks
      // this causes unaligned loads to take place because start1 is usually unaligned.
      // We can do some fancy tricks to eliminate this unaligned load: somewhat better
      aligned_read<block_size>(context, local_keys_first1, local_values_first1, input1, input1val, start1, size1);
      
      // Read in other side
      aligned_read<block_size>(context, local_keys_first2, local_values_first2, input2, input2val, start2, size2);
  
      KeyType inp1 = input1[context.thread_index()]; ValueType inp1val = input1val[context.thread_index()];
      KeyType inp2 = input2[context.thread_index()]; ValueType inp2val = input2val[context.thread_index()];
  
      // this barrier is unnecessary for correctness but speeds up the kernel on G80
      context.barrier();
      
      // to merge input1 and input2, use binary search to find the rank of inp1 & inp2 in arrays input2 & input1, respectively
      // as before, the "end" variables point to one element after the last element of the arrays
      unsigned int start_1, end_1, start_2, end_2, cur;
  
      // start by looking through input2 for inp1's rank
      start_1 = 0; end_1 = size2;
      
      // don't do the search if our value is beyond the end of input1
      if(context.thread_index() < size1)
      {
        while(start_1 < end_1)
        {
          cur = (start_1 + end_1)>>1;
          if(comp(input2[cur], inp1)) start_1 = cur + 1;
          else end_1 = cur;
        } // end while
      } // end if
      
      // now look through input1 for inp2's rank
      start_2 = 0; end_2 = size1;
      
      // don't do the search if our value is beyond the end of input2
      if(context.thread_index() < size2)
      {
        while(start_2 < end_2)
        {
          cur = (start_2 + end_2)>>1;
          // using two comparisons is a hack to break ties in such a way that input1 elements go before input2
          // XXX eliminate the need for two comparisons and make sure it is still stable
          KeyType temp = input1[cur];
          if(comp(temp, inp2) || !comp(inp2, temp)) start_2 = cur + 1;
          else end_2 = cur;
        } // end while
      } // end if
      context.barrier();
      
      // Write back into the right position to the input arrays; can be done in place since we read in
      // the input arrays into registers before.
      if(context.thread_index() < size1)
      {
        input1[start_1 + context.thread_index()] = inp1;
        input1val[start_1 + context.thread_index()] = inp1val;
      } // end if
      
      if(context.thread_index() < size2)
      {
        input1[start_2 + context.thread_index()] = inp2;
        input1val[start_2 + context.thread_index()] = inp2val;
      } // end if
      context.barrier();
      
      // Write out to global memory; we need to align the write for good performance
      aligned_write<block_size>(context, input1, input1val, keys_result, values_result, (oddeven_blockid<<(log_num_merged_splitters_per_block + log_block_size)) + start1 + start2, size1 + size2);
    } // end for i
  }
}; // merge_subblocks_binarysearch_closure

// merge_subblocks_binarysearch() merges each sub-block independently. As explained in find_splitter_ranks(), 
// the sub-blocks are defined by the ranks of the splitter elements d_rank1 and d_rank2 in the odd and even blocks resp.
// It can be easily shown that each sub-block cannot contain more than block_size elements of either the odd or even block.

// There are a total of (N_SPLITTERS + 1) sub-blocks for an odd-even block pair if the number of splitters is N_splitterS.
// Out of these sub-blocks, the very first sub-block for each odd-even block pair always contains only one element: 
// the smallest merged splitter. We just copy over this set of smallest merged splitters for each odd-even block pair
// to the output array before doing the merge of the remaining sub-blocks (copy_first_splitters()). 

// After this write, the function calls merge_subblocks_binarysearch_kernel() for the remaining N_splitterS sub-blocks
// We use 1 block per splitter: For instance, block 0 will merge rank1[0] -> rank1[1] of array i with
// rank2[0] -> rank2[1] of array i^1, with i being the block to which the splitter belongs.

// We implement each sub-block merge using a binary search. We compute the rank of each element belonging to a sub-block 
// of an odd numbered block in the corresponding sub-block of its even numbered pair. It then adds this rank to 
// the index of the element in its own sub-block to find the output index of the element in the merged sub-block.

template<typename RandomAccessIterator1,
         typename RandomAccessIterator2,
         typename RandomAccessIterator3,
         typename RandomAccessIterator4,
         typename RandomAccessIterator5,
         typename RandomAccessIterator6,
         typename RandomAccessIterator7,
         typename StrictWeakOrdering>
  void merge_subblocks_binarysearch(RandomAccessIterator1 keys_first,
                                    RandomAccessIterator2 values_first,
                                    unsigned int datasize, 
                                    RandomAccessIterator3 splitters_pos_first, 
                                    RandomAccessIterator4 ranks_first1,
                                    RandomAccessIterator5 ranks_first2, 
                                    RandomAccessIterator6 keys_result,
                                    RandomAccessIterator7 values_result, 
                                    unsigned int num_splitters, unsigned int log_tile_size, 
                                    unsigned int log_num_merged_splitters_per_block,
                                    unsigned int num_oddeven_tile_pairs,
                                    StrictWeakOrdering comp)
{
  typedef typename iterator_value<RandomAccessIterator6>::type KeyType;
  typedef typename iterator_value<RandomAccessIterator7>::type ValueType;

  unsigned int max_num_blocks = max_grid_size(1);

  unsigned int grid_size = min(num_oddeven_tile_pairs, max_num_blocks);

  const unsigned int log_block_size = merge_sort_dev_namespace::log_block_size<KeyType,ValueType>::result;
  const unsigned int     block_size = merge_sort_dev_namespace::block_size<KeyType,ValueType>::result;

  // XXX WAR nvcc 3.0 unused variable warning
  unsigned int unused_variable_workaround = log_block_size;
  ++unused_variable_workaround;

  typedef copy_first_splitters_closure
    <log_block_size,
     RandomAccessIterator1,
     RandomAccessIterator2,
     RandomAccessIterator3,
     RandomAccessIterator6,
     RandomAccessIterator7,
     typename cuda::detail::blocked_thread_array> CopyFirstSplittersClosure;

  // Copy over the first merged splitter of each odd-even block pair to the output array
  cuda::detail::launch_closure
    (CopyFirstSplittersClosure(keys_first,
                               values_first,
                               splitters_pos_first, 
                               keys_result,
                               values_result,
                               log_num_merged_splitters_per_block,
                               num_oddeven_tile_pairs),
     grid_size, 1);

  typedef merge_subblocks_binarysearch_closure
    <block_size,
     log_block_size,
     RandomAccessIterator1,
     RandomAccessIterator2,
     RandomAccessIterator4,
     RandomAccessIterator5,
     RandomAccessIterator6,
     RandomAccessIterator7,
     StrictWeakOrdering,
     typename cuda::detail::statically_blocked_thread_array<block_size>
    > MergeSubblocksBinarySearchClosure;

  max_num_blocks = max_grid_size(block_size);

  grid_size = min(num_splitters, max_num_blocks);

  cuda::detail::launch_closure
    (MergeSubblocksBinarySearchClosure(keys_first,
                                       values_first,
                                       datasize, 
                                       ranks_first1,
                                       ranks_first2, 
                                       log_tile_size,
                                       log_num_merged_splitters_per_block, 
                                       num_splitters,
  	                                   keys_result,
                                       values_result,
                                       comp),
     grid_size, block_size, block_size*(2*sizeof(KeyType) + 2*sizeof(ValueType)));
}

template<typename RandomAccessIterator1,
         typename RandomAccessIterator2,
         typename RandomAccessIterator3,
         typename RandomAccessIterator4,
         typename StrictWeakOrdering>
  void merge(RandomAccessIterator1 keys_first,
             RandomAccessIterator2 values_first,
             size_t n,
             RandomAccessIterator3 keys_result,
             RandomAccessIterator4 values_result,
             size_t log_tile_size,
             size_t level,
             StrictWeakOrdering comp)
{
  typedef typename iterator_value<RandomAccessIterator3>::type KeyType;
  typedef typename iterator_value<RandomAccessIterator4>::type ValueType;

  size_t tile_size = 1<<log_tile_size;

  // assumption: num_tiles is even; tile_size is a power of 2
  size_t num_tiles = n / tile_size;
  size_t partial_tile_size = n % tile_size;
  if(partial_tile_size) ++num_tiles;

  // Compute the block_size based on the types to sort
  const unsigned int block_size = merge_sort_dev_namespace::block_size<KeyType,ValueType>::result;

  // Case (a): tile_size <= block_size
  if(tile_size <= block_size)
  {
    // Two or more tiles can fully fit into shared memory, and can be merged by one thread block.
    // In particular, we load (2*block_size) elements into shared memory, 
    //        and merge all the contained tile pairs using one thread block.   
    // We use (2*block_size) threads/thread block and grid_size * tile_size/(2*block_size) thread blocks.
    unsigned int tiles_per_block = (2*block_size) / tile_size;
    unsigned int partial_block_size = num_tiles % tiles_per_block;
    unsigned int number_of_tiles_in_last_block = partial_block_size ? partial_block_size : tiles_per_block;
    unsigned int num_blocks = num_tiles / tiles_per_block;
    if(partial_block_size) ++num_blocks;

    // compute the maximum number of blocks we can launch on this arch
    const unsigned int max_num_blocks = max_grid_size(2 * block_size);
    unsigned int grid_size = min(num_blocks, max_num_blocks);

    // figure out the size & index of the last tile of the last block
    unsigned int size_of_last_tile = partial_tile_size ? partial_tile_size : tile_size;
    unsigned int index_of_last_tile_in_last_block = number_of_tiles_in_last_block - 1;

    typedef merge_smalltiles_binarysearch_closure
      <2*block_size,
       RandomAccessIterator1,
       RandomAccessIterator2,
       RandomAccessIterator3,
       RandomAccessIterator4,
       StrictWeakOrdering,
       typename cuda::detail::statically_blocked_thread_array<2*block_size> > MergeSmallTilesBinarySearchClosure;

    cuda::detail::launch_closure
      (MergeSmallTilesBinarySearchClosure(keys_first,
                                          values_first,
                                          n,
                                          num_blocks - 1,
                                          index_of_last_tile_in_last_block,
                                          size_of_last_tile,
                                          keys_result,
                                          values_result,
                                          log_tile_size,
                                          comp),
       grid_size, 2*block_size);

    return;
  } // end if

  // Case (b) tile_size >= block_size

  // compute the maximum number of blocks we can launch on this arch
  const unsigned int max_num_blocks = max_grid_size(block_size);

  // Step 1 of the recursive case: extract one splitter per block_size entries in each odd-even block pair.
  // Store the splitter keys into splitters[level], and the array index in keys_first of the splitters
  // chosen into splitters_pos[level]
  size_t num_splitters = n / block_size;
  if(n % block_size) ++num_splitters;

  unsigned int grid_size = min<size_t>(num_splitters, max_num_blocks);

  using namespace thrust::detail;

  typedef thrust::cuda::tag space;

  temporary_array<KeyType,      space>      splitters(num_splitters);
  temporary_array<unsigned int, space>      splitters_pos(num_splitters);
  temporary_array<KeyType,      space>      merged_splitters(num_splitters);
  temporary_array<unsigned int, space>      merged_splitters_pos(num_splitters);

  typedef extract_splitters_closure
    <RandomAccessIterator1,
     typename uninitialized_array<KeyType,      space>::iterator,
     typename uninitialized_array<unsigned int, space>::iterator,
     typename cuda::detail::blocked_thread_array> ExtractSplittersClosure;

  cuda::detail::launch_closure
    (ExtractSplittersClosure(keys_first, n, splitters.begin(), splitters_pos.begin()),
     grid_size, block_size);
                            
  // compute the log base 2 of the block_size
  const unsigned int log_block_size = merge_sort_dev_namespace::log_block_size<KeyType,ValueType>::result;

  // Step 2 of the recursive case: merge these elements using merge
  // We need to merge num_splitters elements, each new "block" is the set of
  // splitters for each original block.
  size_t log_num_splitters_per_block = log_tile_size - log_block_size;
  merge(splitters.begin(),
        splitters_pos.begin(),
        num_splitters,
        merged_splitters.begin(),
        merged_splitters_pos.begin(),
        log_num_splitters_per_block,
        level + 1,
        comp);
  // free this memory before recursion
  destroy(splitters);

  // Step 3 of the recursive case: Find the ranks of each splitter in the respective two blocks.
  // Store the results into rank1[level] and rank2[level] for the even and odd block respectively.
  // rank1[level] and rank2[level] define the sub-block splits:
  //      Sub-block 0: Elements with indices less than rank1[0] in the odd block less than rank2[0] in the even
  //      Sub-block 1: Indices between rank1[0] and rank1[1] in the odd block and
  //                           between rank2[0] and rank2[1] in the even block
  //      ... and so on.
  size_t log_num_merged_splitters_per_block = log_num_splitters_per_block + 1;

  size_t num_blocks = num_splitters / block_size;
  if(num_splitters % block_size) ++num_blocks;

  grid_size = min<size_t>(num_blocks, max_num_blocks);

  // reuse the splitters_pos storage for rank1
  temporary_array<unsigned int, space> &rank1 = splitters_pos;
  temporary_array<unsigned int, space> rank2(num_splitters);

  typedef find_splitter_ranks_closure
    <block_size,
     log_block_size,
     typename uninitialized_array<KeyType,      space>::iterator,
     typename uninitialized_array<unsigned int, space>::iterator,
     typename uninitialized_array<unsigned int, space>::iterator,
     typename uninitialized_array<unsigned int, space>::iterator,
     RandomAccessIterator1,
     StrictWeakOrdering,
     typename cuda::detail::statically_blocked_thread_array<block_size> > FindSplitterRanksClosure;

  cuda::detail::launch_closure
    (FindSplitterRanksClosure(merged_splitters.begin(),
                              merged_splitters_pos.begin(),
                              rank1.begin(),
                              rank2.begin(),
                              keys_first,
                              n,
                              num_splitters,
                              log_tile_size,
                              log_num_merged_splitters_per_block,
                              comp),
     grid_size, block_size);

  // Step 4 of the recursive case: merge each sub-block independently in parallel.
  merge_subblocks_binarysearch(keys_first,
                               values_first,
                               n,
                               merged_splitters_pos.begin(),
                               rank1.begin(),
                               rank2.begin(),
                               keys_result,
                               values_result,
                               num_splitters,
                               log_tile_size,
                               log_num_merged_splitters_per_block,
                               num_tiles / 2,
                               comp);
}

template<typename RandomAccessIterator1,
         typename RandomAccessIterator2,
         typename RandomAccessIterator3,
         typename RandomAccessIterator4,
         typename StrictWeakOrdering>
  void merge(RandomAccessIterator1 keys_first,
             RandomAccessIterator2 values_first,
             size_t n,
             RandomAccessIterator3 keys_result,
             RandomAccessIterator4 values_result,
             size_t block_size,
             StrictWeakOrdering comp)
{
#if THRUST_DEVICE_COMPILER == THRUST_DEVICE_COMPILER_NVCC
  unsigned int log_block_size = (unsigned int)logb((float)block_size);
#else
  unsigned int log_block_size = 0;
#endif // THRUST_DEVICE_COMPILER_NVCC
  unsigned int num_blocks = (n%block_size)?((n/block_size)+1):(n/block_size);

  merge(keys_first,
        values_first,
        (num_blocks%2)?((num_blocks-1)*block_size):n,
        keys_result,
        values_result,
        log_block_size,
        0,
        comp);

  if(num_blocks%2)
  {
    thrust::copy(keys_first + (num_blocks-1)*block_size,
                 keys_first + n,
                 keys_result + (num_blocks-1)*block_size);
    
    thrust::copy(values_first + (num_blocks-1)*block_size,
                 values_first + n,
                 values_result + (num_blocks-1)*block_size);
  }
}


} // end merge_sort_dev_namespace



template<typename RandomAccessIterator,
         typename StrictWeakOrdering>
void stable_merge_sort(RandomAccessIterator first,
                       RandomAccessIterator last,
                       StrictWeakOrdering comp)
{
    // XXX it's potentially unsafe to pass the same array for keys & values
    //     implement a legit merge_sort_dev function later
    thrust::detail::backend::cuda::detail::stable_merge_sort_by_key(first, last, first, comp);
}


template<typename RandomAccessIterator1,
         typename RandomAccessIterator2,
         typename StrictWeakOrdering>
  void stable_merge_sort_by_key(RandomAccessIterator1 keys_first,
                                RandomAccessIterator1 keys_last,
                                RandomAccessIterator2 values_first,
                                StrictWeakOrdering comp)
{
  typedef typename thrust::iterator_traits<RandomAccessIterator1>::value_type KeyType;
  typedef typename thrust::iterator_traits<RandomAccessIterator2>::value_type ValueType;

  const size_t n = keys_last - keys_first;

  // don't launch an empty kernel
  if(n == 0) return;

  // compute the block_size based on the types we're sorting
  const unsigned int block_size = merge_sort_dev_namespace::block_size<KeyType,ValueType>::result;

  // compute the maximum number of blocks we can launch on this arch
  const unsigned int max_num_blocks = merge_sort_dev_namespace::max_grid_size(block_size);

  // first, sort within each block
  size_t num_blocks = n / block_size;
  if(n % block_size) ++num_blocks;

  size_t grid_size = merge_sort_dev_namespace::min<size_t>(num_blocks, max_num_blocks);

  typedef merge_sort_dev_namespace::stable_odd_even_block_sort_closure
    <block_size,
     RandomAccessIterator1,
     RandomAccessIterator2,
     StrictWeakOrdering,
     typename cuda::detail::statically_blocked_thread_array<block_size> > StableOddEvenBlockSortClosure;
 
  // do an odd-even sort per block of data
  cuda::detail::launch_closure
    (StableOddEvenBlockSortClosure(keys_first, values_first, comp, n),
     grid_size, block_size);

  // allocate scratch space
  using namespace thrust::detail;
  temporary_array<KeyType,   cuda::tag> temp_keys(n);
  temporary_array<ValueType, cuda::tag> temp_vals(n);

  // give iterators simpler names
  RandomAccessIterator1 keys0 = keys_first;
  RandomAccessIterator2 vals0 = values_first;
  typename temporary_array<KeyType,   cuda::tag>::iterator keys1 = temp_keys.begin();
  typename temporary_array<ValueType, cuda::tag>::iterator vals1 = temp_vals.begin();

  // The log(n) iterations start here. Each call to 'merge' merges an odd-even pair of tiles
  // Currently uses additional arrays for sorted outputs.
  unsigned int iterations = 0;
  for(unsigned int tile_size = block_size;
      tile_size < n;
      tile_size *= 2)
  {
    if (iterations % 2)
      merge_sort_dev_namespace::merge(keys1, vals1, n, keys0, vals0, tile_size, comp);
    else
      merge_sort_dev_namespace::merge(keys0, vals0, n, keys1, vals1, tile_size, comp);
    ++iterations;
  }

  // this is to make sure that our data is finally in the data and keys arrays
  // and not in the temporary arrays
  if(iterations % 2)
  {
    thrust::copy(vals1, vals1 + n, vals0);
    thrust::copy(keys1, keys1 + n, keys0);
  }
} // end stable_merge_sort_by_key()

} // end namespace detail
} // end namespace cuda
} // end namespace backend
} // end namespace detail
} // end namespace thrust

__THRUST_DISABLE_MSVC_POSSIBLE_LOSS_OF_DATA_WARNING_END
<|MERGE_RESOLUTION|>--- conflicted
+++ resolved
@@ -36,17 +36,11 @@
 #include <thrust/detail/mpl/math.h> // for log2<N>
 #include <thrust/iterator/iterator_traits.h>
 
-#include <thrust/detail/uninitialized_array.h>
 #include <thrust/detail/backend/cuda/block/merging_sort.h>
 #include <thrust/detail/backend/cuda/arch.h>
-<<<<<<< HEAD
 #include <thrust/detail/temporary_array.h>
 #include <thrust/system/cuda/detail/tag.h>
-
-
-=======
 #include <thrust/detail/backend/cuda/detail/launch_closure.h>
->>>>>>> 7f39476b
 
 __THRUST_DISABLE_MSVC_POSSIBLE_LOSS_OF_DATA_WARNING_BEGIN
 
@@ -1241,11 +1235,12 @@
   temporary_array<KeyType,      space>      merged_splitters(num_splitters);
   temporary_array<unsigned int, space>      merged_splitters_pos(num_splitters);
 
-  typedef extract_splitters_closure
-    <RandomAccessIterator1,
-     typename uninitialized_array<KeyType,      space>::iterator,
-     typename uninitialized_array<unsigned int, space>::iterator,
-     typename cuda::detail::blocked_thread_array> ExtractSplittersClosure;
+  typedef extract_splitters_closure<
+    RandomAccessIterator1,
+    typename temporary_array<KeyType,      space>::iterator,
+    typename temporary_array<unsigned int, space>::iterator,
+    typename cuda::detail::blocked_thread_array
+  > ExtractSplittersClosure;
 
   cuda::detail::launch_closure
     (ExtractSplittersClosure(keys_first, n, splitters.begin(), splitters_pos.begin()),
@@ -1287,16 +1282,16 @@
   temporary_array<unsigned int, space> &rank1 = splitters_pos;
   temporary_array<unsigned int, space> rank2(num_splitters);
 
-  typedef find_splitter_ranks_closure
-    <block_size,
-     log_block_size,
-     typename uninitialized_array<KeyType,      space>::iterator,
-     typename uninitialized_array<unsigned int, space>::iterator,
-     typename uninitialized_array<unsigned int, space>::iterator,
-     typename uninitialized_array<unsigned int, space>::iterator,
-     RandomAccessIterator1,
-     StrictWeakOrdering,
-     typename cuda::detail::statically_blocked_thread_array<block_size> > FindSplitterRanksClosure;
+  typedef find_splitter_ranks_closure<block_size,
+    log_block_size,
+    typename temporary_array<KeyType,      space>::iterator,
+    typename temporary_array<unsigned int, space>::iterator,
+    typename temporary_array<unsigned int, space>::iterator,
+    typename temporary_array<unsigned int, space>::iterator,
+    RandomAccessIterator1,
+    StrictWeakOrdering,
+    typename cuda::detail::statically_blocked_thread_array<block_size>
+  > FindSplitterRanksClosure;
 
   cuda::detail::launch_closure
     (FindSplitterRanksClosure(merged_splitters.begin(),
