--- conflicted
+++ resolved
@@ -94,22 +94,7 @@
 } // end reference::operator=()
 
 
-<<<<<<< HEAD
 __thrust_exec_check_disable__
-=======
-template<typename Element, typename Pointer, typename Derived>
-  template<typename System>
-    __host__ __device__
-    typename reference<Element,Pointer,Derived>::value_type
-      reference<Element,Pointer,Derived>
-        ::convert_to_value_type(System *system) const
-{
-  using thrust::system::detail::generic::select_system;
-  return strip_const_get_value(select_system(*system));
-} // end convert_to_value_type()
-
-
->>>>>>> 639e16e6
 template<typename Element, typename Pointer, typename Derived>
   __host__ __device__
   reference<Element,Pointer,Derived>
@@ -138,22 +123,7 @@
 } // end reference::strip_const_get_value()
 
 
-<<<<<<< HEAD
 __thrust_exec_check_disable__
-=======
-template<typename Element, typename Pointer, typename Derived>
-  template<typename System1, typename System2, typename OtherPointer>
-    __host__ __device__
-    void reference<Element,Pointer,Derived>
-      ::assign_from(System1 *system1, System2 *system2, OtherPointer src)
-{
-  using thrust::system::detail::generic::select_system;
-
-  strip_const_assign_value(select_system(*system1, *system2), src);
-} // end assign_from()
-
-
->>>>>>> 639e16e6
 template<typename Element, typename Pointer, typename Derived>
   template<typename OtherPointer>
     __host__ __device__
@@ -186,23 +156,7 @@
 } // end strip_const_assign_value()
 
 
-<<<<<<< HEAD
 __thrust_exec_check_disable__
-=======
-template<typename Element, typename Pointer, typename Derived>
-  template<typename System>
-    __host__ __device__
-    void reference<Element,Pointer,Derived>
-      ::swap(System *system, derived_type &other)
-{
-  using thrust::system::detail::generic::select_system;
-  using thrust::system::detail::generic::iter_swap;
-
-  iter_swap(select_system(*system, *system), m_ptr, other.m_ptr);
-} // end reference::swap()
-
-
->>>>>>> 639e16e6
 template<typename Element, typename Pointer, typename Derived>
   __host__ __device__
   void reference<Element,Pointer,Derived>
