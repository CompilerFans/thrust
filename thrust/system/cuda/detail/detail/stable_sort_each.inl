/*
 *  Copyright 2008-2013 NVIDIA Corporation
 *
 *  Licensed under the Apache License, Version 2.0 (the "License");
 *  you may not use this file except in compliance with the License.
 *  You may obtain a copy of the License at
 *
 *      http://www.apache.org/licenses/LICENSE-2.0
 *
 *  Unless required by applicable law or agreed to in writing, software
 *  distributed under the License is distributed on an "AS IS" BASIS,
 *  WITHOUT WARRANTIES OR CONDITIONS OF ANY KIND, either express or implied.
 *  See the License for the specific language governing permissions and
 *  limitations under the License.
 */

#include <thrust/detail/config.h>
#include <thrust/system/cuda/detail/detail/stable_sort_each.h>
#include <thrust/system/cuda/detail/block/copy.h>
#include <thrust/system/cuda/detail/detail/merge.h>
#include <thrust/system/cuda/detail/extern_shared_ptr.h>
#include <thrust/detail/minmax.h>
#include <thrust/detail/swap.h>
#include <thrust/detail/util/blocking.h>
#include <thrust/detail/integer_math.h>
#include <thrust/system/cuda/detail/detail/launch_closure.h>
#include <thrust/system/cuda/detail/execution_policy.h>
#include <thrust/system/cuda/detail/detail/virtualized_smem_closure.h>


namespace thrust
{
namespace system
{
namespace cuda
{
namespace detail
{
namespace detail
{
namespace stable_sort_each_detail
{
namespace static_stable_odd_even_transpose_sort_detail
{


template<int i, int n>
struct impl
{
  template<typename Iterator, typename Compare>
  static __device__
  void do_it(Iterator keys, Compare comp)
  {
    for(int j = 1 & i; j < n - 1; j += 2)
    {
      if(comp(keys[j + 1], keys[j]))
      {
        using thrust::swap;

      	swap(keys[j], keys[j + 1]);
      }
    }

    impl<i + 1, n>::do_it(keys, comp);
  }
};


template<int i>
struct impl<i,i>
{
  template<typename Iterator, typename Compare>
  static __device__
  void do_it(Iterator, Compare) {}
};


} // end static_stable_odd_even_transpose_sort_detail


template<int n, typename RandomAccessIterator, typename Compare>
__device__
void static_stable_sort(RandomAccessIterator keys, Compare comp)
{
  static_stable_odd_even_transpose_sort_detail::impl<0,n>::do_it(keys, comp);
}


// sequential copy_n for when we have a static bound on the value of n
template<unsigned int bound_n, typename RandomAccessIterator1, typename Size, typename RandomAccessIterator2>
__device__
void bounded_copy_n(RandomAccessIterator1 first, Size n, RandomAccessIterator2 result)
{
  for(unsigned int i = 0; i < bound_n; ++i)
  {
    if(i < n)
    {
      result[i] = first[i];
    }
  }
}


namespace block
{


template<unsigned int work_per_thread, typename Context, typename Iterator, typename Size, typename Compare>
__device__
void bounded_inplace_merge_adjacent_partitions(Context &ctx,
                                               Iterator first,
                                               Size n,
                                               Compare comp)
{
  typedef typename thrust::iterator_value<Iterator>::type value_type;

  for(Size num_threads_per_merge = 2; num_threads_per_merge <= ctx.block_dimension(); num_threads_per_merge *= 2)
  {
    // find the index of the first array this thread will merge
    Size list = ~(num_threads_per_merge - 1) & ctx.thread_index();
    Size diag = thrust::min<Size>(n, work_per_thread * ((num_threads_per_merge - 1) & ctx.thread_index()));
    Size input_start = work_per_thread * list;

    // the size of each of the two input arrays we're merging
    Size input_size = work_per_thread * (num_threads_per_merge / 2);

    // find the limits of the partitions of the input this group of threads will merge
    Size partition_first1 = thrust::min<Size>(n, input_start);
    Size partition_first2 = thrust::min<Size>(n, partition_first1 + input_size); 
    Size partition_last2  = thrust::min<Size>(n, partition_first2 + input_size);

    Size n1 = partition_first2 - partition_first1;
    Size n2 = partition_last2  - partition_first2;

    Size mp = merge_path(diag, first + partition_first1, n1, first + partition_first2, n2, comp);

    // each thread merges sequentially locally
    value_type local_result[work_per_thread];
    sequential_bounded_merge<work_per_thread>(first + partition_first1 + mp,        first + partition_first2,
                                              first + partition_first2 + diag - mp, first + partition_last2,
                                              local_result,
                                              comp);

    ctx.barrier();

    // compute the size of the local result to account for the final, partial tile
    Size local_result_size = thrust::min<Size>(work_per_thread, n - (ctx.thread_index() * work_per_thread));

    // store local results
    bounded_copy_n<work_per_thread>(local_result, local_result_size, first + ctx.thread_index() * work_per_thread);

    ctx.barrier();
  }
}


template<unsigned int work_per_thread, typename Context, typename RandomAccessIterator, typename Size, typename Compare>
__device__
void bounded_stable_sort(Context &ctx,
                         RandomAccessIterator first,
                         Size n,
                         Compare comp)
{
  typedef typename thrust::iterator_value<RandomAccessIterator>::type value_type;

  // compute the size of this thread's local tile to account for the final, partial tile
  Size local_tile_size = work_per_thread;
  if(work_per_thread * (ctx.thread_index() + 1) > n)
  {
    local_tile_size = thrust::max<Size>(0, n - (work_per_thread * ctx.thread_index()));
  }

  // each thread creates a local copy of its partition of the array
  value_type local_keys[work_per_thread];
  bounded_copy_n<work_per_thread>(first + ctx.thread_index() * work_per_thread, local_tile_size, local_keys);
  
  // if we're in the final partial tile, fill the remainder of the local_keys with with the max value
  if(local_tile_size < work_per_thread)
  {
    value_type max_key = local_keys[0];

    for(unsigned int i = 1; i < work_per_thread; ++i)
    {
      if(i < local_tile_size)
      {
        max_key = comp(max_key, local_keys[i]) ? local_keys[i] : max_key;
      }
    }
    
    // fill in the remainder with max_key
    for(unsigned int i = 0; i < work_per_thread; ++i)
    {
      if(i >= local_tile_size)
      {
        local_keys[i] = max_key;
      }
    }
  }

  // stable sort the keys in the thread.
  if(work_per_thread * ctx.thread_index() < n)
  {
    static_stable_sort<work_per_thread>(local_keys, comp);
  }
  
  // Store the locally sorted keys into shared memory.
  bounded_copy_n<work_per_thread>(local_keys, local_tile_size, first + ctx.thread_index() * work_per_thread);
  ctx.barrier();

  block::bounded_inplace_merge_adjacent_partitions<work_per_thread>(ctx, first, n, comp);
}


} // end block


template<unsigned int work_per_thread,
         typename Context,
         typename RandomAccessIterator1,
         typename Size,
         typename RandomAccessIterator2,
         typename Compare>
struct stable_sort_each_copy_closure
{
  typedef Context context_type;

  RandomAccessIterator1 first;
  Size n;
  RandomAccessIterator2 result;
  thrust::detail::wrapped_function<Compare,bool> comp;

  __host__ __device__
  stable_sort_each_copy_closure(RandomAccessIterator1 first, Size n, RandomAccessIterator2 result, Compare comp)
    : first(first),
      n(n),
      result(result),
      comp(comp)
  {}


  template<typename RandomAccessIterator>
  __device__ __thrust_forceinline__
  void operator()(RandomAccessIterator staging_buffer)
  {
    context_type ctx;

    unsigned int work_per_block = ctx.block_dimension() * work_per_thread;
    unsigned int offset = work_per_block * ctx.block_index();
    unsigned int tile_size = thrust::min<unsigned int>(work_per_block, n - offset);
    
    // load input tile into buffer
    thrust::system::cuda::detail::block::copy_n_global_to_shared<work_per_thread>(ctx, first + offset, tile_size, staging_buffer);

    // sort input in buffer
    block::bounded_stable_sort<work_per_thread>(ctx, staging_buffer, tile_size, comp);
    
    // store result to gmem
    thrust::system::cuda::detail::block::copy_n(ctx, staging_buffer, tile_size, result + offset);
  }


  __device__ __thrust_forceinline__
  void operator()()
  {
    typedef typename thrust::iterator_value<RandomAccessIterator1>::type value_type;

    // stage this operation through smem
    // the size of this array is block_size * (work_per_thread + 1)
    value_type *s_keys = thrust::system::cuda::detail::extern_shared_ptr<value_type>();
    
    this->operator()(s_keys);
  }
};


} // end namespace stable_sort_each_detail


template<unsigned int work_per_thread,
         typename DerivedPolicy,
         typename Context,
         typename RandomAccessIterator1,
         typename Pointer,
         typename RandomAccessIterator2,
         typename Compare>
<<<<<<< HEAD
__host__ __device__
void stable_sort_each_copy(execution_policy<DerivedPolicy> &,
=======
void stable_sort_each_copy(execution_policy<DerivedPolicy> &exec,
>>>>>>> cf50faa1
                           Context context,
                           unsigned int block_size,
                           RandomAccessIterator1 first, RandomAccessIterator1 last,
                           Pointer virtual_smem,
                           RandomAccessIterator2 result,
                           Compare comp)
{
  typedef typename thrust::iterator_difference<RandomAccessIterator1>::type difference_type;

  difference_type n = last - first;

  int num_blocks = thrust::detail::util::divide_ri(n, block_size * work_per_thread);

  typedef stable_sort_each_detail::stable_sort_each_copy_closure<
    work_per_thread,
    Context,
    RandomAccessIterator1,
    difference_type,
    RandomAccessIterator2,
    Compare
  > closure_type;

  closure_type closure(first, n, result, comp);
  
  typedef typename thrust::iterator_value<RandomAccessIterator1>::type value_type;

  const size_t num_smem_elements_per_block = block_size * (work_per_thread + 1);

  // XXX this virtualizing code can probably be generalized and moved elsewhere
  if(virtual_smem)
  {
    virtualized_smem_closure<closure_type, Pointer> virtualized_closure(closure, num_smem_elements_per_block, virtual_smem);

    thrust::system::cuda::detail::detail::launch_closure(exec, virtualized_closure, num_blocks, block_size);
  }
  else
  {
    const size_t num_smem_bytes = num_smem_elements_per_block * sizeof(value_type);

    thrust::system::cuda::detail::detail::launch_closure(exec, closure, num_blocks, block_size, num_smem_bytes);
  }
}


} // end detail
} // end detail
} // end cuda
} // end system
} // end thrust
<|MERGE_RESOLUTION|>--- conflicted
+++ resolved
@@ -283,12 +283,8 @@
          typename Pointer,
          typename RandomAccessIterator2,
          typename Compare>
-<<<<<<< HEAD
 __host__ __device__
-void stable_sort_each_copy(execution_policy<DerivedPolicy> &,
-=======
 void stable_sort_each_copy(execution_policy<DerivedPolicy> &exec,
->>>>>>> cf50faa1
                            Context context,
                            unsigned int block_size,
                            RandomAccessIterator1 first, RandomAccessIterator1 last,
